--- conflicted
+++ resolved
@@ -19,15 +19,9 @@
 version = '0.2.0'
 
 requires = [
-<<<<<<< HEAD
     'eduid_am==0.4.2',
     'pymongo == 2.6.3',
-    'cherrypy == 3.2.0',
-=======
-    'eduid_am == 0.3.0',
-    'pymongo == 2.5.1',
     'cherrypy == 3.2.4',
->>>>>>> 0ee56092
     'simplejson == 2.6.2',
 ]
 
